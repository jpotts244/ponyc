--- conflicted
+++ resolved
@@ -95,19 +95,14 @@
   const char* desc_name = genname_descriptor(name);
   size_t vtable_size = painter_get_vtable_size(c->painter, def);
 
-<<<<<<< HEAD
   LLVMTypeRef desc_type = gendesc_type(c, desc_name, (int)vtable_size);
-  LLVMValueRef g_desc = LLVMAddGlobal(c->module, desc_type, desc_name);
-=======
-  LLVMTypeRef desc_type = gendesc_type(c, desc_name, vtable_size);
   LLVMAddGlobal(c->module, desc_type, desc_name);
 }
->>>>>>> d61c710c
 
 void gendesc_inst(compile_t* c, ast_t* ast)
 {
   // If it's not a datatype, we don't need an instance.
-  ast_t* def = ast_data(ast);
+  ast_t* def = (ast_t*)ast_data(ast);
 
   if(ast_id(def) != TK_DATA)
     return;
@@ -136,12 +131,8 @@
 void gendesc_init(compile_t* c, ast_t* ast, bool unbox)
 {
   assert(ast_id(ast) == TK_NOMINAL);
-<<<<<<< HEAD
   ast_t* def = (ast_t*)ast_data(ast);
-=======
-  ast_t* def = ast_data(ast);
 
->>>>>>> d61c710c
   const char* name = genname_type(ast);
   LLVMTypeRef type = LLVMGetTypeByName(c->module, name);
   LLVMTypeRef type_ptr = LLVMPointerType(type, 0);
@@ -197,11 +188,7 @@
   args[5] = LLVMConstInt(LLVMInt64Type(), LLVMABISizeOfType(c->target, type),
     false);
   args[6] = LLVMConstNull(c->void_ptr);
-<<<<<<< HEAD
-  args[7] = LLVMConstArray(c->void_ptr, vtable, (unsigned int)vtable_size);;
-=======
-  args[7] = LLVMConstArray(c->void_ptr, vtable, vtable_size);
->>>>>>> d61c710c
+  args[7] = LLVMConstArray(c->void_ptr, vtable, (unsigned int)vtable_size);
 
   LLVMValueRef desc = LLVMConstNamedStruct(desc_type, args, 8);
   LLVMValueRef g_desc = LLVMGetNamedGlobal(c->module, desc_name);

#ifndef CODEGEN_GENTYPE_H
#define CODEGEN_GENTYPE_H

#include <platform.h>
#include "codegen.h"

PONY_EXTERN_C_BEGIN
<<<<<<< HEAD
typedef struct dwarf_info_t dwarf_info_t;
=======
typedef struct dwarf_composite_t dwarf_composite_t;
>>>>>>> 8900a814

typedef struct gentype_t
{
  ast_t* ast;
  token_id underlying;

  const char* type_name;
  const char* desc_name;

  LLVMTypeRef structure;
  LLVMTypeRef structure_ptr;
  LLVMTypeRef primitive;
  LLVMTypeRef use_type;

  int field_count;
  ast_t** fields;

  int vtable_size;
  LLVMTypeRef desc_type;
  LLVMValueRef desc;
  LLVMValueRef instance;

  LLVMValueRef dispatch_fn;
  LLVMValueRef dispatch_msg;
  LLVMValueRef dispatch_switch;

<<<<<<< HEAD
  dwarf_info_t* debug_info;
=======
  dwarf_composite_t* dwarf;
>>>>>>> 8900a814
} gentype_t;

bool gentype_prelim(compile_t* c, ast_t* ast, gentype_t* g);

bool gentype(compile_t* c, ast_t* ast, gentype_t* g);

PONY_EXTERN_C_END

#endif<|MERGE_RESOLUTION|>--- conflicted
+++ resolved
@@ -5,11 +5,7 @@
 #include "codegen.h"
 
 PONY_EXTERN_C_BEGIN
-<<<<<<< HEAD
-typedef struct dwarf_info_t dwarf_info_t;
-=======
 typedef struct dwarf_composite_t dwarf_composite_t;
->>>>>>> 8900a814
 
 typedef struct gentype_t
 {
@@ -36,11 +32,7 @@
   LLVMValueRef dispatch_msg;
   LLVMValueRef dispatch_switch;
 
-<<<<<<< HEAD
-  dwarf_info_t* debug_info;
-=======
   dwarf_composite_t* dwarf;
->>>>>>> 8900a814
 } gentype_t;
 
 bool gentype_prelim(compile_t* c, ast_t* ast, gentype_t* g);

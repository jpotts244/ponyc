#include "gentype.h"
#include "genname.h"
#include "gendesc.h"
#include "genprim.h"
#include "gencall.h"
#include "genfun.h"
#include "../pkg/package.h"
#include "../type/reify.h"
#include "../type/subtype.h"
#include <stdlib.h>
#include <string.h>
#include <assert.h>

static void make_global_descriptor(compile_t* c, gentype_t* g)
{
  // Tuples have no descriptor.
  if(g->underlying == TK_TUPLETYPE)
    return;

  // Fetch or create a descriptor type.
  ast_t* def = (ast_t*)ast_data(g->ast);
  g->vtable_size = painter_get_vtable_size(c->painter, def);

  const char* desc_name = genname_descriptor(g->type_name);
  g->desc_type = gendesc_type(c, desc_name, (int)g->vtable_size);

  // Check for an existing descriptor.
  g->desc = LLVMGetNamedGlobal(c->module, desc_name);

  if(g->desc != NULL)
    return;

  g->desc = LLVMAddGlobal(c->module, g->desc_type, desc_name);
  LLVMSetGlobalConstant(g->desc, true);
}

static void make_global_instance(compile_t* c, gentype_t* g)
{
  if(g->underlying != TK_DATA)
  {
    // Not a data type.
    g->instance = NULL;
    return;
  }

  if(g->primitive != NULL)
  {
    // A primitive type, use an uninitialised value.
    g->instance = LLVMGetUndef(g->primitive);
    return;
  }

  // Check for an existing instance.
  const char* inst_name = genname_instance(g->type_name);
  g->instance = LLVMGetNamedGlobal(c->module, inst_name);

  if(g->instance != NULL)
    return;

  // Create a unique global instance.
  LLVMValueRef args[1];
  args[0] = g->desc;
  LLVMValueRef value = LLVMConstNamedStruct(g->structure, args, 1);

  g->instance = LLVMAddGlobal(c->module, g->structure, inst_name);
  LLVMSetInitializer(g->instance, value);
  LLVMSetGlobalConstant(g->instance, true);
}

/**
 * Return true if the type already exists or if we are only being asked to
 * generate a preliminary type, false otherwise.
 */
static bool setup_name(compile_t* c, ast_t* ast, gentype_t* g, bool prelim)
{
  if(ast_id(ast) == TK_NOMINAL)
  {
    ast_t* def = (ast_t*)ast_data(ast);
    g->underlying = ast_id(def);
  } else {
    g->underlying = TK_TUPLETYPE;
  }

  // Find the primitive type, if there is one.
  AST_GET_CHILDREN(ast, pkg, id);
  const char* package = ast_name(pkg);
  const char* name = ast_name(id);

  if(!strcmp(package, "$1"))
  {
    if(!strcmp(name, "True"))
      g->primitive = LLVMInt1Type();
    else if(!strcmp(name, "False"))
      g->primitive = LLVMInt1Type();
    else if(!strcmp(name, "I8"))
      g->primitive = LLVMInt8Type();
    else if(!strcmp(name, "U8"))
      g->primitive = LLVMInt8Type();
    else if(!strcmp(name, "I16"))
      g->primitive = LLVMInt16Type();
    else if(!strcmp(name, "U16"))
      g->primitive = LLVMInt16Type();
    else if(!strcmp(name, "I32"))
      g->primitive = LLVMInt32Type();
    else if(!strcmp(name, "U32"))
      g->primitive = LLVMInt32Type();
    else if(!strcmp(name, "I64"))
      g->primitive = LLVMInt64Type();
    else if(!strcmp(name, "U64"))
      g->primitive = LLVMInt64Type();
    else if(!strcmp(name, "I128"))
      g->primitive = LLVMIntType(128);
    else if(!strcmp(name, "U128"))
      g->primitive = LLVMIntType(128);
    else if(!strcmp(name, "SIntLiteral"))
      g->primitive = LLVMIntType(128);
    else if(!strcmp(name, "UIntLiteral"))
      g->primitive = LLVMIntType(128);
    else if(!strcmp(name, "F16"))
      g->primitive = LLVMHalfType();
    else if(!strcmp(name, "F32"))
      g->primitive = LLVMFloatType();
    else if(!strcmp(name, "F64"))
      g->primitive = LLVMDoubleType();
    else if(!strcmp(name, "FloatLiteral"))
      g->primitive = LLVMDoubleType();
    else if(!strcmp(name, "_Pointer"))
      return genprim_pointer(c, g, prelim);
  }

  // Find or create the structure type.
  g->structure = LLVMGetTypeByName(c->module, g->type_name);

  if(g->structure == NULL)
    g->structure = LLVMStructCreateNamed(LLVMGetGlobalContext(), g->type_name);

  g->structure_ptr = LLVMPointerType(g->structure, 0);

  if(g->primitive != NULL)
    g->use_type = g->primitive;
  else
    g->use_type = g->structure_ptr;

  // Fill in our global descriptor.
  make_global_descriptor(c, g);

  // Fill in our global instance if the type is not opaque.
  if(!LLVMIsOpaqueStruct(g->structure))
  {
    make_global_instance(c, g);
    return true;
  }

  return prelim;
}

static void setup_tuple_fields(gentype_t* g)
{
  g->field_count = ast_childcount(g->ast);
  g->fields = (ast_t**)calloc(g->field_count, sizeof(ast_t*));

  ast_t* child = ast_child(g->ast);
  size_t index = 0;

  while(child != NULL)
  {
    g->fields[index++] = child;
    child = ast_sibling(child);
  }
}

static void setup_type_fields(gentype_t* g)
{
  assert(ast_id(g->ast) == TK_NOMINAL);

  g->field_count = 0;
  g->fields = NULL;

  ast_t* def = (ast_t*)ast_data(g->ast);

  if(ast_id(def) == TK_DATA)
    return;

  ast_t* typeargs = ast_childidx(g->ast, 2);
  ast_t* typeparams = ast_childidx(def, 1);
  ast_t* members = ast_childidx(def, 4);
  ast_t* member;

  member = ast_child(members);

  while(member != NULL)
  {
    switch(ast_id(member))
    {
      case TK_FVAR:
      case TK_FLET:
        g->field_count++;
        break;

      default: {}
    }

    member = ast_sibling(member);
  }

  if(g->field_count == 0)
    return;

  g->fields = (ast_t**)calloc(g->field_count, sizeof(ast_t*));

  member = ast_child(members);
  size_t index = 0;

  while(member != NULL)
  {
    switch(ast_id(member))
    {
      case TK_FVAR:
      case TK_FLET:
      {
        g->fields[index] = reify(ast_type(member), typeparams, typeargs);
        index++;
        break;
      }

      default: {}
    }

    member = ast_sibling(member);
  }
}

static void free_fields(gentype_t* g)
{
  for(size_t i = 0; i < g->field_count; i++)
    ast_free_unattached(g->fields[i]);

  free(g->fields);

  g->field_count = 0;
  g->fields = NULL;
}

static void make_dispatch(compile_t* c, gentype_t* g)
{
  // Do nothing if we're not an actor.
  if(g->underlying != TK_ACTOR)
    return;

  // Create a dispatch function.
  const char* dispatch_name = genname_dispatch(g->type_name);
  g->dispatch_fn = LLVMAddFunction(c->module, dispatch_name, c->dispatch_type);

  codegen_startfun(c, g->dispatch_fn);
  LLVMBasicBlockRef unreachable = LLVMAppendBasicBlock(g->dispatch_fn,
    "unreachable");

  LLVMValueRef this_ptr = LLVMGetParam(g->dispatch_fn, 0);
  LLVMSetValueName(this_ptr, "this");

  g->dispatch_msg = LLVMGetParam(g->dispatch_fn, 1);
  LLVMSetValueName(g->dispatch_msg, "msg");

  // Read the message ID.
  LLVMValueRef id_ptr = LLVMBuildStructGEP(c->builder, g->dispatch_msg, 0, "");
  LLVMValueRef id = LLVMBuildLoad(c->builder, id_ptr, "id");

  // Store a reference to the dispatch switch. When we build behaviours, we
  // will add cases to this switch statement based on message ID.
  g->dispatch_switch = LLVMBuildSwitch(c->builder, id, unreachable, 0);

  // Mark the default case as unreachable.
  LLVMPositionBuilderAtEnd(c->builder, unreachable);
  LLVMBuildUnreachable(c->builder);

  // Pause, otherwise the optimiser will run on what we have so far.
  codegen_pausefun(c);
}

static bool make_trace(compile_t* c, gentype_t* g)
{
  // Do nothing if we have no fields.
  if(g->field_count == 0)
    return true;

  // Special case the array trace function.
  AST_GET_CHILDREN(g->ast, pkg, id);
  const char* package = ast_name(pkg);
  const char* name = ast_name(id);

  if(!strcmp(package, "$1") && !strcmp(name, "Array"))
  {
    genprim_array_trace(c, g);
    return true;
  }

  // Classes have a descriptor. Actors also have a pad.
  size_t extra = 1;

  if(g->underlying == TK_ACTOR)
    extra++;

  // Create a trace function.
  const char* trace_name = genname_trace(g->type_name);
  LLVMValueRef trace_fn = LLVMAddFunction(c->module, trace_name, c->trace_type);
  codegen_startfun(c, trace_fn);

  LLVMValueRef arg = LLVMGetParam(trace_fn, 0);
  LLVMSetValueName(arg, "arg");

  LLVMValueRef object = LLVMBuildBitCast(c->builder, arg, g->structure_ptr,
    "object");

  // If we don't ever trace anything, delete this function.
  bool need_trace = false;

  for(size_t i = 0; i < g->field_count; i++)
  {
<<<<<<< HEAD
    LLVMValueRef field = LLVMBuildStructGEP(c->builder, object, (int)(i + extra), "");
    need_trace |= gencall_trace(c, field, g->fields[i]);
=======
    LLVMValueRef field = LLVMBuildStructGEP(c->builder, object, i + extra, "");
    LLVMValueRef value = LLVMBuildLoad(c->builder, field, "");
    need_trace |= gencall_trace(c, value, g->fields[i]);
>>>>>>> b0353f2a
  }

  LLVMBuildRetVoid(c->builder);
  codegen_finishfun(c);

  if(!need_trace)
    LLVMDeleteFunction(trace_fn);

  return true;
}

static bool make_struct(compile_t* c, gentype_t* g)
{
  size_t extra = 1;

  if(g->underlying == TK_ACTOR)
    extra++;

  // Create the type descriptor as element 0.
  PONY_VL_ARRAY(LLVMTypeRef, elements, g->field_count + extra);
  elements[0] = LLVMPointerType(g->desc_type, 0);

  if(g->underlying == TK_ACTOR)
    elements[1] = c->actor_pad;

  // Get a preliminary type for each field and set the struct body. This is
  // needed in case a struct for the type being generated here is required when
  // generating a field.
  for(size_t i = 0; i < g->field_count; i++)
  {
    gentype_t field_g;

    if(!gentype_prelim(c, g->fields[i], &field_g))
      return false;

    elements[i + extra] = field_g.use_type;
  }

  LLVMStructSetBody(g->structure, elements, (int)(g->field_count + extra), 
    false);

  return true;
}

static bool make_components(compile_t* c, gentype_t* g)
{
  for(size_t i = 0; i < g->field_count; i++)
  {
    gentype_t field_g;

    if(!gentype(c, g->fields[i], &field_g))
      return false;
  }

  return true;
}

static bool make_nominal(compile_t* c, ast_t* ast, gentype_t* g, bool prelim)
{
  assert(ast_id(ast) == TK_NOMINAL);
  ast_t* def = (ast_t*)ast_data(ast);

  // For traits, just return a raw object pointer.
  if(ast_id(def) == TK_TRAIT)
  {
    g->use_type = c->object_ptr;
    return true;
  }

  // If we already exist or we're preliminary, we're done.
  if(setup_name(c, ast, g, prelim))
    return true;

  // Generate a primitive type if we've encountered one.
  if(g->primitive != NULL)
  {
    // Element 0 is the type descriptor, element 1 is the boxed primitive type.
    // Primitive types have no trace function.
    LLVMTypeRef elements[2];
    elements[0] = g->desc_type;
    elements[1] = g->primitive;
    LLVMStructSetBody(g->structure, elements, 2, false);
  } else {
    // Not a primitive type. Generate all the fields and a trace function.
    setup_type_fields(g);
    bool ok = make_struct(c, g) && make_trace(c, g) && make_components(c, g);
    free_fields(g);

    if(!ok)
      return false;
  }

  // Generate a dispatch function if necessary.
  make_dispatch(c, g);

  // Create a unique global instance if we need one.
  make_global_instance(c, g);

  // Generate all the methods.
  if(!genfun_methods(c, g))
    return false;

  // TODO: for actors: create a finaliser
  gendesc_init(c, g);

  // Finish off the dispatch function.
  if(g->underlying == TK_ACTOR)
  {
    codegen_startfun(c, g->dispatch_fn);
    codegen_finishfun(c);
  }

  return true;
}

static bool make_tuple(compile_t* c, ast_t* ast, gentype_t* g)
{
  // An anonymous structure with no functions and no vtable.
  if(setup_name(c, ast, g, false))
    return true;

  setup_tuple_fields(g);
  bool ok = make_struct(c, g) && make_trace(c, g) && make_components(c, g);
  free_fields(g);

  return ok;
}

bool gentype_prelim(compile_t* c, ast_t* ast, gentype_t* g)
{
  if(ast_id(ast) == TK_NOMINAL)
  {
    memset(g, 0, sizeof(gentype_t));

    g->ast = ast;
    g->type_name = genname_type(ast);

    return make_nominal(c, ast, g, true);
  }

  return gentype(c, ast, g);
}

bool gentype(compile_t* c, ast_t* ast, gentype_t* g)
{
  memset(g, 0, sizeof(gentype_t));

  g->ast = ast;
  g->type_name = genname_type(ast);

  switch(ast_id(ast))
  {
    case TK_UNIONTYPE:
    {
      // Special case Bool. Otherwise it's just a raw object pointer.
      if(is_bool(ast))
      {
        g->primitive = LLVMInt1Type();
        g->use_type = g->primitive;
      } else {
        g->use_type = c->object_ptr;
      }

      return true;
    }

    case TK_ISECTTYPE:
      // Just a raw object pointer.
      g->use_type = c->object_ptr;
      return true;

    case TK_TUPLETYPE:
      return make_tuple(c, ast, g);

    case TK_NOMINAL:
      return make_nominal(c, ast, g, false);

    case TK_STRUCTURAL:
      // Just a raw object pointer.
      g->use_type = c->object_ptr;
      return true;

    default: {}
  }

  assert(0);
  return false;
}<|MERGE_RESOLUTION|>--- conflicted
+++ resolved
@@ -316,14 +316,11 @@
 
   for(size_t i = 0; i < g->field_count; i++)
   {
-<<<<<<< HEAD
-    LLVMValueRef field = LLVMBuildStructGEP(c->builder, object, (int)(i + extra), "");
-    need_trace |= gencall_trace(c, field, g->fields[i]);
-=======
-    LLVMValueRef field = LLVMBuildStructGEP(c->builder, object, i + extra, "");
+    LLVMValueRef field = LLVMBuildStructGEP(c->builder, object, 
+      (unsigned int) (i + extra), "");
+
     LLVMValueRef value = LLVMBuildLoad(c->builder, field, "");
     need_trace |= gencall_trace(c, value, g->fields[i]);
->>>>>>> b0353f2a
   }
 
   LLVMBuildRetVoid(c->builder);
